--- conflicted
+++ resolved
@@ -6,15 +6,9 @@
     "nsp_unary": {},
     "nsp_trailing": {},
     "long_lines": { "max_length": 80 },
-<<<<<<< HEAD
-    "in3": { "indentation_spaces": 4 },
-    "continuation_line": { "indentation_spaces": 4 },
-    "in9": { "indentation_spaces": 4 },
-    "in10": { "indentation_spaces": 4 }
-=======
     "in1": { "indentation_spaces": 4 },
     "in3": {},
     "in6": {},
-    "in9": {}
->>>>>>> cdd30203
+    "in9": {},
+    "in10": {}
 }