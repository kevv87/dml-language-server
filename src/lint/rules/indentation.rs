--- conflicted
+++ resolved
@@ -81,7 +81,11 @@
 }
 
 #[derive(Clone, Debug, Serialize, Deserialize, PartialEq)]
-<<<<<<< HEAD
+pub struct IN1Options {
+    pub indentation_spaces: u32,
+}
+
+#[derive(Clone, Debug, Serialize, Deserialize, PartialEq)]
 pub struct IN2Options {}
 
 pub struct IN2Rule {
@@ -111,10 +115,6 @@
     fn description() -> &'static str {
         "Tab characters (ASCII 9) should never be used to indent lines."
     }
-=======
-pub struct IN1Options {
-    pub indentation_spaces: u32,
->>>>>>> cdd30203
 }
 
 pub struct IN3Rule {
