--- conflicted
+++ resolved
@@ -7,11 +7,7 @@
 use spacing::{SpBracesRule,
     SpPunctRule, NspFunparRule, NspInparenRule,
     NspUnaryRule, NspTrailingRule};
-<<<<<<< HEAD
-use indentation::{LongLinesRule, IN3Rule, IN9Rule, ContinuationLineRule, IN10Rule};
-=======
-use indentation::{LongLinesRule, IN3Rule, IN9Rule, IN6Rule};
->>>>>>> cdd30203
+use indentation::{LongLinesRule, IN3Rule, IN6Rule, IN9Rule, IN10Rule};
 use crate::lint::LintCfg;
 
 pub struct CurrentRules {
@@ -23,14 +19,9 @@
     pub nsp_trailing: NspTrailingRule,
     pub long_lines: LongLinesRule,
     pub in3: IN3Rule,
-<<<<<<< HEAD
-    pub continuation_line: ContinuationLineRule,
+    pub in6: IN6Rule,
     pub in9: IN9Rule,
-    pub in10: IN10Rule
-=======
-    pub in6: IN6Rule,
-    pub in9: IN9Rule
->>>>>>> cdd30203
+    pub in10: IN10Rule,
 }
 
 pub fn  instantiate_rules(cfg: &LintCfg) -> CurrentRules {
