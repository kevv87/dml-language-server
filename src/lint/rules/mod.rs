pub mod spacing;
pub mod indentation;

#[cfg(test)]
pub mod tests;

use spacing::{SpBracesRule,
    SpPunctRule, NspFunparRule, NspInparenRule,
    NspUnaryRule, NspTrailingRule};
<<<<<<< HEAD
use indentation::{LongLinesRule, IN3Rule, IN4Rule, IN9Rule, ContinuationLineRule};
=======
use indentation::{LongLinesRule, IN3Rule, IN9Rule, IN6Rule};
>>>>>>> cdd30203
use crate::lint::LintCfg;

pub struct CurrentRules {
    pub sp_brace: SpBracesRule,
    pub sp_punct: SpPunctRule,
    pub nsp_funpar: NspFunparRule,
    pub nsp_inparen: NspInparenRule,
    pub nsp_unary: NspUnaryRule,
    pub nsp_trailing: NspTrailingRule,
    pub long_lines: LongLinesRule,
    pub in3: IN3Rule,
<<<<<<< HEAD
    pub in4: IN4Rule,
    pub continuation_line: ContinuationLineRule,
=======
    pub in6: IN6Rule,
>>>>>>> cdd30203
    pub in9: IN9Rule
}

pub fn  instantiate_rules(cfg: &LintCfg) -> CurrentRules {
    CurrentRules {
        sp_brace: SpBracesRule { enabled: cfg.sp_brace.is_some() },
        sp_punct: SpPunctRule { enabled: cfg.sp_punct.is_some() },
        nsp_funpar: NspFunparRule { enabled: cfg.nsp_funpar.is_some() },
        nsp_inparen: NspInparenRule { enabled: cfg.nsp_inparen.is_some() },
        nsp_unary: NspUnaryRule { enabled: cfg.nsp_unary.is_some() },
        nsp_trailing: NspTrailingRule { enabled: cfg.nsp_trailing.is_some() },
        long_lines: LongLinesRule::from_options(&cfg.long_lines),
        in3: IN3Rule::from_options(&cfg.in3),
<<<<<<< HEAD
        in4: IN4Rule::from_options(&cfg.in4),
        continuation_line: ContinuationLineRule::from_options(&cfg.continuation_line),
=======
        in6: IN6Rule::from_options(&cfg.in6),
>>>>>>> cdd30203
        in9: IN9Rule::from_options(&cfg.in9),
    }
}

// struct/trait generic_rule
pub trait Rule {
    fn name() -> &'static str;
    fn description() -> &'static str;
}<|MERGE_RESOLUTION|>--- conflicted
+++ resolved
@@ -7,11 +7,7 @@
 use spacing::{SpBracesRule,
     SpPunctRule, NspFunparRule, NspInparenRule,
     NspUnaryRule, NspTrailingRule};
-<<<<<<< HEAD
-use indentation::{LongLinesRule, IN3Rule, IN4Rule, IN9Rule, ContinuationLineRule};
-=======
-use indentation::{LongLinesRule, IN3Rule, IN9Rule, IN6Rule};
->>>>>>> cdd30203
+use indentation::{LongLinesRule, IN3Rule, IN4Rule, IN9Rule, IN6Rule};
 use crate::lint::LintCfg;
 
 pub struct CurrentRules {
@@ -23,12 +19,8 @@
     pub nsp_trailing: NspTrailingRule,
     pub long_lines: LongLinesRule,
     pub in3: IN3Rule,
-<<<<<<< HEAD
     pub in4: IN4Rule,
-    pub continuation_line: ContinuationLineRule,
-=======
     pub in6: IN6Rule,
->>>>>>> cdd30203
     pub in9: IN9Rule
 }
 
@@ -42,12 +34,8 @@
         nsp_trailing: NspTrailingRule { enabled: cfg.nsp_trailing.is_some() },
         long_lines: LongLinesRule::from_options(&cfg.long_lines),
         in3: IN3Rule::from_options(&cfg.in3),
-<<<<<<< HEAD
         in4: IN4Rule::from_options(&cfg.in4),
-        continuation_line: ContinuationLineRule::from_options(&cfg.continuation_line),
-=======
         in6: IN6Rule::from_options(&cfg.in6),
->>>>>>> cdd30203
         in9: IN9Rule::from_options(&cfg.in9),
     }
 }
