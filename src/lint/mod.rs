use std::fmt;
use std::fs;
use std::path::{Path, PathBuf};
use log::{debug, error, trace};
use serde::{Deserialize, Serialize};
use rules::{instantiate_rules, CurrentRules};
use rules::{spacing::{SpBraceOptions, SpPunctOptions, NspFunparOptions,
                      NspInparenOptions, NspUnaryOptions, NspTrailingOptions},
<<<<<<< HEAD
                      indentation::{LongLineOptions, IN3Options, IN4Options,
                                    IN9Options, ContinuationLineOptions},
=======
                      indentation::{LongLineOptions, IN1Options, IN3Options,
                                    IN9Options, IN6Options},
>>>>>>> cdd30203
                    };
use crate::analysis::{DMLError, IsolatedAnalysis, LocalDMLError};
use crate::analysis::parsing::tree::TreeElement;
use crate::file_management::CanonPath;
use crate::vfs::{Error, TextFile};
use crate::analysis::parsing::structure::TopAst;
use crate::lint::rules::indentation::{MAX_LENGTH_DEFAULT,
                                      INDENTATION_LEVEL_DEFAULT,
                                      setup_indentation_size
                                    };

pub fn parse_lint_cfg(path: PathBuf) -> Result<LintCfg, String> {
    debug!("Reading Lint configuration from {:?}", path);
    let file_content = fs::read_to_string(path).map_err(
        |e|e.to_string())?;
    trace!("Content is {:?}", file_content);
    serde_json::from_str(&file_content)
        .map_err(|e|e.to_string())
}

pub fn maybe_parse_lint_cfg(path: PathBuf) -> Option<LintCfg> {
    match parse_lint_cfg(path) {
        Ok(mut cfg) => {
            setup_indentation_size(&mut cfg);
            Some(cfg)
        },
        Err(e) => {
            error!("Failed to parse linting CFG: {}", e);
            None
        }
    }
}

#[derive(Clone, Debug, Serialize, Deserialize, PartialEq)]
#[serde(default)]
#[serde(deny_unknown_fields)]
pub struct LintCfg {
    #[serde(default)]
    pub sp_brace: Option<SpBraceOptions>,
    #[serde(default)]
    pub sp_punct: Option<SpPunctOptions>,
    #[serde(default)]
    pub nsp_funpar: Option<NspFunparOptions>,
    #[serde(default)]
    pub nsp_inparen: Option<NspInparenOptions>,
    #[serde(default)]
    pub nsp_unary: Option<NspUnaryOptions>,
    #[serde(default)]
    pub nsp_trailing: Option<NspTrailingOptions>,
    #[serde(default)]
    pub long_lines: Option<LongLineOptions>,
    #[serde(default)]
    pub in1: Option<IN1Options>,
    #[serde(default)]
    pub in3: Option<IN3Options>,
    #[serde(default)]
<<<<<<< HEAD
    pub in4: Option<IN4Options>,
    #[serde(default)]
    pub continuation_line: Option<ContinuationLineOptions>,
=======
    pub in6: Option<IN6Options>,
>>>>>>> cdd30203
    #[serde(default)]
    pub in9: Option<IN9Options>,
}

impl Default for LintCfg {
    fn default() -> LintCfg {
        LintCfg {
            sp_brace: Some(SpBraceOptions{}),
            sp_punct: Some(SpPunctOptions{}),
            nsp_funpar: Some(NspFunparOptions{}),
            nsp_inparen: Some(NspInparenOptions{}),
            nsp_unary: Some(NspUnaryOptions{}),
            nsp_trailing: Some(NspTrailingOptions{}),
<<<<<<< HEAD
            long_lines: Some(LongLineOptions {
                max_length: MAX_LENGTH_DEFAULT,
                            }),
            in3: Some(IN3Options{indentation_spaces: 4}),
            continuation_line: Some(ContinuationLineOptions {
                indentation_spaces: INDENTATION_LEVEL_DEFAULT,
            }),
            in4: Some(IN4Options{indentation_spaces: 4}),
            in9: Some(IN9Options{indentation_spaces: 4}),
=======
            long_lines: Some(LongLineOptions{max_length: MAX_LENGTH_DEFAULT}),
            in1: Some(IN1Options{indentation_spaces: INDENTATION_LEVEL_DEFAULT}),
            in3: Some(IN3Options{indentation_spaces: INDENTATION_LEVEL_DEFAULT}),
            in6: Some(IN6Options{indentation_spaces: INDENTATION_LEVEL_DEFAULT}),
            in9: Some(IN9Options{indentation_spaces: INDENTATION_LEVEL_DEFAULT}),
>>>>>>> cdd30203
        }
    }
}

#[derive(Debug, Clone)]
pub struct LinterAnalysis {
    pub path: CanonPath,
    pub errors: Vec<DMLError>,
}

impl fmt::Display for LinterAnalysis {
    fn fmt(&self, f: &mut fmt::Formatter<'_>) -> fmt::Result {
        writeln!(f, "LinterAnalysis {{")?;
        writeln!(f, "\tpath: {}", self.path.as_str())?;
        writeln!(f, "\n}}")?;
        Ok(())
    }
}

impl LinterAnalysis {
    pub fn new(path: &Path, file: TextFile, cfg: LintCfg,  original_analysis: IsolatedAnalysis)
               -> Result<LinterAnalysis, Error> {
        debug!("local linting for: {:?}", path);
        let canonpath: CanonPath = path.into();
        let rules =  instantiate_rules(&cfg);
        let local_lint_errors = begin_style_check(original_analysis.ast, file.text, &rules)?;
        let mut lint_errors = vec![];
        for error in local_lint_errors {
            lint_errors.push(error.warning_with_file(path));
        }

        let res = LinterAnalysis {
            path: canonpath,
            errors: lint_errors,
        };
        debug!("Produced an isolated linter: {}", res);
        Ok(res)
    }
}

pub fn begin_style_check(ast: TopAst, file: String, rules: &CurrentRules) -> Result<Vec<LocalDMLError>, Error> {
    let mut linting_errors: Vec<LocalDMLError> = vec![];
    ast.style_check(&mut linting_errors, rules, AuxParams { depth: 0 });      

    // Per line checks
    let lines: Vec<&str> = file.lines().collect();
    for (row, line) in lines.iter().enumerate() {
        rules.long_lines.check(&mut linting_errors, row, line);
        rules.nsp_trailing.check(&mut linting_errors, row, line);
    }

    // Continuation line check
    rules.in6.check(&mut linting_errors, &lines);

    Ok(linting_errors)
}

#[derive(Copy, Clone)]
pub struct AuxParams {
    pub depth: u32,
}


pub mod rules;
pub mod tests {
    use std::path::Path;
    use std::str::FromStr;
    use crate::{analysis::{parsing::{parser::FileInfo, structure::{self, TopAst}}, FileSpec}, vfs::TextFile};

    pub static SOURCE: &str = "
    dml 1.4;

    bank sb_cr {
        group monitor {    

            register MKTME_KEYID_MASK {
                method get() -> (uint64) {
                    local uint64 physical_address_mask = mse.srv10nm_mse_mktme.get_key_addr_mask();
                    this.Mask.set(physical_address_mask);
                    this.function_with_args('some_string',
                                    integer,
                                    floater);
                    return this.val;
                }
            }

            register TDX_KEYID_MASK {
                method get() -> (uint64) {
                    local uint64 tdx_keyid_mask = mse.srv10nm_mse_tdx.get_key_addr_mask();
                    local uint64 some_uint = (is_this_real) ? then_you_might_like_this_value : or_this_one;
                    this.Mask.set(tdx_keyid_mask);
                    return this.val;
                }
            }
        }
    }   

    /*
        This is ONEEEE VEEEEEERY LLOOOOOOONG COOOMMMEENTT ON A SINGLEEEE LINEEEEEEEEEEEEEE
        and ANOTHEEEER VEEEEEERY LLOOOOOOONG COOOMMMEENTT ON A SINGLEEEE LINEEEEEEEEEEEEEE
    */

    ";

    pub fn create_ast_from_snippet(source: &str) -> TopAst {
        use logos::Logos;
        use crate::analysis::parsing::lexer::TokenKind;
        use crate::analysis::parsing::parser::FileParser;
        let lexer = TokenKind::lexer(source);
        let mut fparser = FileParser::new(lexer);
        let mut parse_state = FileInfo::default();
        let file_result =  &TextFile::from_str(source);
        assert!(file_result.is_ok());
        let file = file_result.clone().unwrap();
        let filespec = FileSpec {
            path: Path::new("test.txt"), file: &file
        };
        structure::parse_toplevel(&mut fparser, &mut parse_state, filespec)
    }

    // Tests both that the example Cfg parses, and that it is the default Cfg
    pub static EXAMPLE_CFG: &str = "/example_files/example_lint_cfg.json";
    #[test]
    fn test_example_lintcfg() {
        use crate::lint::{parse_lint_cfg, LintCfg};
        let example_path = format!("{}{}",
                                   env!("CARGO_MANIFEST_DIR"),
                                   EXAMPLE_CFG);
        let example_cfg = parse_lint_cfg(example_path.into()).unwrap();
        assert_eq!(example_cfg, LintCfg::default());
    }

    #[test]
    #[ignore]
    fn test_main() {
        use crate::lint::{begin_style_check, LintCfg};
        use crate::lint::rules:: instantiate_rules;
        let ast = create_ast_from_snippet(SOURCE);
        let cfg = LintCfg::default();
        let rules = instantiate_rules(&cfg);
        let _lint_errors = begin_style_check(ast, SOURCE.to_string(), &rules);
        assert!(_lint_errors.is_ok());
        assert!(!_lint_errors.unwrap().is_empty());
    }
}<|MERGE_RESOLUTION|>--- conflicted
+++ resolved
@@ -6,13 +6,8 @@
 use rules::{instantiate_rules, CurrentRules};
 use rules::{spacing::{SpBraceOptions, SpPunctOptions, NspFunparOptions,
                       NspInparenOptions, NspUnaryOptions, NspTrailingOptions},
-<<<<<<< HEAD
-                      indentation::{LongLineOptions, IN3Options, IN4Options,
-                                    IN9Options, ContinuationLineOptions},
-=======
                       indentation::{LongLineOptions, IN1Options, IN3Options,
-                                    IN9Options, IN6Options},
->>>>>>> cdd30203
+                                    IN4Options, IN9Options, IN6Options},
                     };
 use crate::analysis::{DMLError, IsolatedAnalysis, LocalDMLError};
 use crate::analysis::parsing::tree::TreeElement;
@@ -69,13 +64,9 @@
     #[serde(default)]
     pub in3: Option<IN3Options>,
     #[serde(default)]
-<<<<<<< HEAD
     pub in4: Option<IN4Options>,
     #[serde(default)]
-    pub continuation_line: Option<ContinuationLineOptions>,
-=======
     pub in6: Option<IN6Options>,
->>>>>>> cdd30203
     #[serde(default)]
     pub in9: Option<IN9Options>,
 }
@@ -89,23 +80,12 @@
             nsp_inparen: Some(NspInparenOptions{}),
             nsp_unary: Some(NspUnaryOptions{}),
             nsp_trailing: Some(NspTrailingOptions{}),
-<<<<<<< HEAD
-            long_lines: Some(LongLineOptions {
-                max_length: MAX_LENGTH_DEFAULT,
-                            }),
-            in3: Some(IN3Options{indentation_spaces: 4}),
-            continuation_line: Some(ContinuationLineOptions {
-                indentation_spaces: INDENTATION_LEVEL_DEFAULT,
-            }),
-            in4: Some(IN4Options{indentation_spaces: 4}),
-            in9: Some(IN9Options{indentation_spaces: 4}),
-=======
             long_lines: Some(LongLineOptions{max_length: MAX_LENGTH_DEFAULT}),
             in1: Some(IN1Options{indentation_spaces: INDENTATION_LEVEL_DEFAULT}),
             in3: Some(IN3Options{indentation_spaces: INDENTATION_LEVEL_DEFAULT}),
+            in4: Some(IN4Options{indentation_spaces: INDENTATION_LEVEL_DEFAULT}),
             in6: Some(IN6Options{indentation_spaces: INDENTATION_LEVEL_DEFAULT}),
             in9: Some(IN9Options{indentation_spaces: INDENTATION_LEVEL_DEFAULT}),
->>>>>>> cdd30203
         }
     }
 }
